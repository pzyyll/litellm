--- conflicted
+++ resolved
@@ -8,7 +8,6 @@
     litellm_params:
       model: fireworks_ai/accounts/fireworks/models/llama-v3-70b-instruct
       api_key: "os.environ/FIREWORKS"
-<<<<<<< HEAD
   - model_name: "*"
     litellm_params:
       model: "*"
@@ -16,7 +15,6 @@
     litellm_params:
       model: openai/*
       api_key: os.environ/OPENAI_API_KEY
-=======
   - model_name: mistral-small-latest
     litellm_params:
       model: mistral/mistral-small-latest
@@ -27,7 +25,6 @@
       api_key: "os.environ/OPENAI_API_KEY"
     model_info:
       mode: audio_speech
->>>>>>> 4bf9681d
 general_settings: 
   master_key: sk-1234
   alerting: ["slack"]
