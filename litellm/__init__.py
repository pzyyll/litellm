### INIT VARIABLES ###
import threading, requests, os
from typing import Callable, List, Optional, Dict, Union, Any
from litellm.caching import Cache
from litellm._logging import set_verbose, _turn_on_debug, verbose_logger
from litellm.proxy._types import KeyManagementSystem
import httpx
import dotenv

dotenv.load_dotenv()
#############################################
if set_verbose == True:
    _turn_on_debug()
#############################################
input_callback: List[Union[str, Callable]] = []
success_callback: List[Union[str, Callable]] = []
failure_callback: List[Union[str, Callable]] = []
callbacks: List[Callable] = []
_async_input_callback: List[
    Callable
] = []  # internal variable - async custom callbacks are routed here.
_async_success_callback: List[
    Union[str, Callable]
] = []  # internal variable - async custom callbacks are routed here.
_async_failure_callback: List[
    Callable
] = []  # internal variable - async custom callbacks are routed here.
pre_call_rules: List[Callable] = []
post_call_rules: List[Callable] = []
email: Optional[
    str
] = None  # Not used anymore, will be removed in next MAJOR release - https://github.com/BerriAI/litellm/discussions/648
token: Optional[
    str
] = None  # Not used anymore, will be removed in next MAJOR release - https://github.com/BerriAI/litellm/discussions/648
telemetry = True
max_tokens = 256  # OpenAI Defaults
drop_params = False
retry = True
api_key: Optional[str] = None
openai_key: Optional[str] = None
azure_key: Optional[str] = None
anthropic_key: Optional[str] = None
replicate_key: Optional[str] = None
cohere_key: Optional[str] = None
maritalk_key: Optional[str] = None
ai21_key: Optional[str] = None
openrouter_key: Optional[str] = None
huggingface_key: Optional[str] = None
vertex_project: Optional[str] = None
vertex_location: Optional[str] = None
togetherai_api_key: Optional[str] = None
cloudflare_api_key: Optional[str] = None
baseten_key: Optional[str] = None
aleph_alpha_key: Optional[str] = None
nlp_cloud_key: Optional[str] = None
use_client: bool = False
logging: bool = True
caching: bool = False  # Not used anymore, will be removed in next MAJOR release - https://github.com/BerriAI/litellm/discussions/648
caching_with_models: bool = False  # # Not used anymore, will be removed in next MAJOR release - https://github.com/BerriAI/litellm/discussions/648
cache: Optional[
    Cache
] = None  # cache object <- use this - https://docs.litellm.ai/docs/caching
model_alias_map: Dict[str, str] = {}
model_group_alias_map: Dict[str, str] = {}
max_budget: float = 0.0  # set the max budget across all providers
budget_duration: Optional[
    str
] = None  # proxy only - resets budget after fixed duration. You can set duration as seconds ("30s"), minutes ("30m"), hours ("30h"), days ("30d").
_openai_completion_params = [
    "functions",
    "function_call",
    "temperature",
    "temperature",
    "top_p",
    "n",
    "stream",
    "stop",
    "max_tokens",
    "presence_penalty",
    "frequency_penalty",
    "logit_bias",
    "user",
    "request_timeout",
    "api_base",
    "api_version",
    "api_key",
    "deployment_id",
    "organization",
    "base_url",
    "default_headers",
    "timeout",
    "response_format",
    "seed",
    "tools",
    "tool_choice",
    "max_retries",
]
_litellm_completion_params = [
    "metadata",
    "acompletion",
    "caching",
    "mock_response",
    "api_key",
    "api_version",
    "api_base",
    "force_timeout",
    "logger_fn",
    "verbose",
    "custom_llm_provider",
    "litellm_logging_obj",
    "litellm_call_id",
    "use_client",
    "id",
    "fallbacks",
    "azure",
    "headers",
    "model_list",
    "num_retries",
    "context_window_fallback_dict",
    "roles",
    "final_prompt_value",
    "bos_token",
    "eos_token",
    "request_timeout",
    "complete_response",
    "self",
    "client",
    "rpm",
    "tpm",
    "input_cost_per_token",
    "output_cost_per_token",
    "hf_model_name",
    "model_info",
    "proxy_server_request",
    "preset_cache_key",
]
_current_cost = 0  # private variable, used if max budget is set
error_logs: Dict = {}
add_function_to_prompt: bool = False  # if function calling not supported by api, append function call details to system prompt
client_session: Optional[httpx.Client] = None
aclient_session: Optional[httpx.AsyncClient] = None
model_fallbacks: Optional[List] = None  # Deprecated for 'litellm.fallbacks'
model_cost_map_url: str = "https://raw.githubusercontent.com/BerriAI/litellm/main/model_prices_and_context_window.json"
suppress_debug_info = False
dynamodb_table_name: Optional[str] = None
s3_callback_params: Optional[Dict] = None
default_key_generate_params: Optional[Dict] = None
default_team_settings: Optional[List] = None
#### RELIABILITY ####
request_timeout: Optional[float] = 6000
num_retries: Optional[int] = None  # per model endpoint
fallbacks: Optional[List] = None
context_window_fallbacks: Optional[List] = None
allowed_fails: int = 0
num_retries_per_request: Optional[
    int
] = None  # for the request overall (incl. fallbacks + model retries)
####### SECRET MANAGERS #####################
secret_manager_client: Optional[
    Any
] = None  # list of instantiated key management clients - e.g. azure kv, infisical, etc.
_google_kms_resource_name: Optional[str] = None
_key_management_system: Optional[KeyManagementSystem] = None
#############################################


def get_model_cost_map(url: str):
<<<<<<< HEAD
=======
    verbose_logger.debug(
        f"os.getenv('LITELLM_LOCAL_MODEL_COST_MAP', False): {os.getenv('LITELLM_LOCAL_MODEL_COST_MAP', False)}"
    )
>>>>>>> cdca9422
    if (
        os.getenv("LITELLM_LOCAL_MODEL_COST_MAP", False) == True
        or os.getenv("LITELLM_LOCAL_MODEL_COST_MAP", False) == "True"
    ):
        import importlib.resources
        import json

        with importlib.resources.open_text(
            "litellm", "model_prices_and_context_window_backup.json"
        ) as f:
            content = json.load(f)
            return content

    try:
        with requests.get(
            url, timeout=5
        ) as response:  # set a 5 second timeout for the get request
            response.raise_for_status()  # Raise an exception if the request is unsuccessful
            content = response.json()
            return content
    except Exception as e:
        import importlib.resources
        import json

        with importlib.resources.open_text(
            "litellm", "model_prices_and_context_window_backup.json"
        ) as f:
            content = json.load(f)
            return content


model_cost = get_model_cost_map(url=model_cost_map_url)
custom_prompt_dict: Dict[str, dict] = {}


####### THREAD-SPECIFIC DATA ###################
class MyLocal(threading.local):
    def __init__(self):
        self.user = "Hello World"


_thread_context = MyLocal()


def identify(event_details):
    # Store user in thread local data
    if "user" in event_details:
        _thread_context.user = event_details["user"]


####### ADDITIONAL PARAMS ################### configurable params if you use proxy models like Helicone, map spend to org id, etc.
api_base = None
headers = None
api_version = None
organization = None
config_path = None
####### COMPLETION MODELS ###################
open_ai_chat_completion_models: List = []
open_ai_text_completion_models: List = []
cohere_models: List = []
anthropic_models: List = []
openrouter_models: List = []
vertex_language_models: List = []
vertex_vision_models: List = []
vertex_chat_models: List = []
vertex_code_chat_models: List = []
vertex_text_models: List = []
vertex_code_text_models: List = []
ai21_models: List = []
nlp_cloud_models: List = []
aleph_alpha_models: List = []
bedrock_models: List = []
deepinfra_models: List = []
perplexity_models: List = []
for key, value in model_cost.items():
    if value.get("litellm_provider") == "openai":
        open_ai_chat_completion_models.append(key)
    elif value.get("litellm_provider") == "text-completion-openai":
        open_ai_text_completion_models.append(key)
    elif value.get("litellm_provider") == "cohere":
        cohere_models.append(key)
    elif value.get("litellm_provider") == "anthropic":
        anthropic_models.append(key)
    elif value.get("litellm_provider") == "openrouter":
        openrouter_models.append(key)
    elif value.get("litellm_provider") == "vertex_ai-text-models":
        vertex_text_models.append(key)
    elif value.get("litellm_provider") == "vertex_ai-code-text-models":
        vertex_code_text_models.append(key)
    elif value.get("litellm_provider") == "vertex_ai-language-models":
        vertex_language_models.append(key)
    elif value.get("litellm_provider") == "vertex_ai-vision-models":
        vertex_vision_models.append(key)
    elif value.get("litellm_provider") == "vertex_ai-chat-models":
        vertex_chat_models.append(key)
    elif value.get("litellm_provider") == "vertex_ai-code-chat-models":
        vertex_code_chat_models.append(key)
    elif value.get("litellm_provider") == "ai21":
        ai21_models.append(key)
    elif value.get("litellm_provider") == "nlp_cloud":
        nlp_cloud_models.append(key)
    elif value.get("litellm_provider") == "aleph_alpha":
        aleph_alpha_models.append(key)
    elif value.get("litellm_provider") == "bedrock":
        bedrock_models.append(key)
    elif value.get("litellm_provider") == "deepinfra":
        deepinfra_models.append(key)
    elif value.get("litellm_provider") == "perplexity":
        perplexity_models.append(key)

# known openai compatible endpoints - we'll eventually move this list to the model_prices_and_context_window.json dictionary
openai_compatible_endpoints: List = [
    "api.perplexity.ai",
    "api.endpoints.anyscale.com/v1",
    "api.deepinfra.com/v1/openai",
    "api.mistral.ai/v1",
]

# this is maintained for Exception Mapping
openai_compatible_providers: List = [
    "anyscale",
    "mistral",
    "deepinfra",
    "perplexity",
    "xinference",
]


# well supported replicate llms
replicate_models: List = [
    # llama replicate supported LLMs
    "replicate/llama-2-70b-chat:2796ee9483c3fd7aa2e171d38f4ca12251a30609463dcfd4cd76703f22e96cdf",
    "a16z-infra/llama-2-13b-chat:2a7f981751ec7fdf87b5b91ad4db53683a98082e9ff7bfd12c8cd5ea85980a52",
    "meta/codellama-13b:1c914d844307b0588599b8393480a3ba917b660c7e9dfae681542b5325f228db",
    # Vicuna
    "replicate/vicuna-13b:6282abe6a492de4145d7bb601023762212f9ddbbe78278bd6771c8b3b2f2a13b",
    "joehoover/instructblip-vicuna13b:c4c54e3c8c97cd50c2d2fec9be3b6065563ccf7d43787fb99f84151b867178fe",
    # Flan T-5
    "daanelson/flan-t5-large:ce962b3f6792a57074a601d3979db5839697add2e4e02696b3ced4c022d4767f"
    # Others
    "replicate/dolly-v2-12b:ef0e1aefc61f8e096ebe4db6b2bacc297daf2ef6899f0f7e001ec445893500e5",
    "replit/replit-code-v1-3b:b84f4c074b807211cd75e3e8b1589b6399052125b4c27106e43d47189e8415ad",
]

huggingface_models: List = [
    "meta-llama/Llama-2-7b-hf",
    "meta-llama/Llama-2-7b-chat-hf",
    "meta-llama/Llama-2-13b-hf",
    "meta-llama/Llama-2-13b-chat-hf",
    "meta-llama/Llama-2-70b-hf",
    "meta-llama/Llama-2-70b-chat-hf",
    "meta-llama/Llama-2-7b",
    "meta-llama/Llama-2-7b-chat",
    "meta-llama/Llama-2-13b",
    "meta-llama/Llama-2-13b-chat",
    "meta-llama/Llama-2-70b",
    "meta-llama/Llama-2-70b-chat",
]  # these have been tested on extensively. But by default all text2text-generation and text-generation models are supported by liteLLM. - https://docs.litellm.ai/docs/providers

together_ai_models: List = [
    # llama llms - chat
    "togethercomputer/llama-2-70b-chat",
    # llama llms - language / instruct
    "togethercomputer/llama-2-70b",
    "togethercomputer/LLaMA-2-7B-32K",
    "togethercomputer/Llama-2-7B-32K-Instruct",
    "togethercomputer/llama-2-7b",
    # falcon llms
    "togethercomputer/falcon-40b-instruct",
    "togethercomputer/falcon-7b-instruct",
    # alpaca
    "togethercomputer/alpaca-7b",
    # chat llms
    "HuggingFaceH4/starchat-alpha",
    # code llms
    "togethercomputer/CodeLlama-34b",
    "togethercomputer/CodeLlama-34b-Instruct",
    "togethercomputer/CodeLlama-34b-Python",
    "defog/sqlcoder",
    "NumbersStation/nsql-llama-2-7B",
    "WizardLM/WizardCoder-15B-V1.0",
    "WizardLM/WizardCoder-Python-34B-V1.0",
    # language llms
    "NousResearch/Nous-Hermes-Llama2-13b",
    "Austism/chronos-hermes-13b",
    "upstage/SOLAR-0-70b-16bit",
    "WizardLM/WizardLM-70B-V1.0",
]  # supports all together ai models, just pass in the model id e.g. completion(model="together_computer/replit_code_3b",...)


baseten_models: List = [
    "qvv0xeq",
    "q841o8w",
    "31dxrj3",
]  # FALCON 7B  # WizardLM  # Mosaic ML


# used for Cost Tracking & Token counting
# https://azure.microsoft.com/en-in/pricing/details/cognitive-services/openai-service/
# Azure returns gpt-35-turbo in their responses, we need to map this to azure/gpt-3.5-turbo for token counting
azure_llms = {
    "gpt-35-turbo": "azure/gpt-35-turbo",
    "gpt-35-turbo-16k": "azure/gpt-35-turbo-16k",
    "gpt-35-turbo-instruct": "azure/gpt-35-turbo-instruct",
}

azure_embedding_models = {
    "ada": "azure/ada",
}

petals_models = [
    "petals-team/StableBeluga2",
]

ollama_models = ["llama2"]

maritalk_models = ["maritalk"]

model_list = (
    open_ai_chat_completion_models
    + open_ai_text_completion_models
    + cohere_models
    + anthropic_models
    + replicate_models
    + openrouter_models
    + huggingface_models
    + vertex_chat_models
    + vertex_text_models
    + ai21_models
    + together_ai_models
    + baseten_models
    + aleph_alpha_models
    + nlp_cloud_models
    + ollama_models
    + bedrock_models
    + deepinfra_models
    + perplexity_models
    + maritalk_models
)

provider_list: List = [
    "openai",
    "custom_openai",
    "text-completion-openai",
    "cohere",
    "anthropic",
    "replicate",
    "huggingface",
    "together_ai",
    "openrouter",
    "vertex_ai",
    "palm",
    "gemini",
    "ai21",
    "baseten",
    "azure",
    "sagemaker",
    "bedrock",
    "vllm",
    "nlp_cloud",
    "petals",
    "oobabooga",
    "ollama",
    "ollama_chat",
    "deepinfra",
    "perplexity",
    "anyscale",
    "mistral",
    "maritalk",
    "voyage",
    "cloudflare",
    "xinference",
    "custom",  # custom apis
]

models_by_provider: dict = {
    "openai": open_ai_chat_completion_models + open_ai_text_completion_models,
    "cohere": cohere_models,
    "anthropic": anthropic_models,
    "replicate": replicate_models,
    "huggingface": huggingface_models,
    "together_ai": together_ai_models,
    "baseten": baseten_models,
    "openrouter": openrouter_models,
    "vertex_ai": vertex_chat_models + vertex_text_models,
    "ai21": ai21_models,
    "bedrock": bedrock_models,
    "petals": petals_models,
    "ollama": ollama_models,
    "deepinfra": deepinfra_models,
    "perplexity": perplexity_models,
    "maritalk": maritalk_models,
}

# mapping for those models which have larger equivalents
longer_context_model_fallback_dict: dict = {
    # openai chat completion models
    "gpt-3.5-turbo": "gpt-3.5-turbo-16k",
    "gpt-3.5-turbo-0301": "gpt-3.5-turbo-16k-0301",
    "gpt-3.5-turbo-0613": "gpt-3.5-turbo-16k-0613",
    "gpt-4": "gpt-4-32k",
    "gpt-4-0314": "gpt-4-32k-0314",
    "gpt-4-0613": "gpt-4-32k-0613",
    # anthropic
    "claude-instant-1": "claude-2",
    "claude-instant-1.2": "claude-2",
    # vertexai
    "chat-bison": "chat-bison-32k",
    "chat-bison@001": "chat-bison-32k",
    "codechat-bison": "codechat-bison-32k",
    "codechat-bison@001": "codechat-bison-32k",
    # openrouter
    "openrouter/openai/gpt-3.5-turbo": "openrouter/openai/gpt-3.5-turbo-16k",
    "openrouter/anthropic/claude-instant-v1": "openrouter/anthropic/claude-2",
}

####### EMBEDDING MODELS ###################
open_ai_embedding_models: List = ["text-embedding-ada-002"]
cohere_embedding_models: List = [
    "embed-english-v3.0",
    "embed-english-light-v3.0",
    "embed-multilingual-v3.0",
    "embed-english-v2.0",
    "embed-english-light-v2.0",
    "embed-multilingual-v2.0",
]
bedrock_embedding_models: List = [
    "amazon.titan-embed-text-v1",
    "cohere.embed-english-v3",
    "cohere.embed-multilingual-v3",
]

all_embedding_models = (
    open_ai_embedding_models + cohere_embedding_models + bedrock_embedding_models
)

####### IMAGE GENERATION MODELS ###################
openai_image_generation_models = ["dall-e-2", "dall-e-3"]


from .timeout import timeout
from .utils import (
    client,
    exception_type,
    get_optional_params,
    modify_integration,
    token_counter,
    cost_per_token,
    completion_cost,
    get_litellm_params,
    Logging,
    acreate,
    get_model_list,
    get_max_tokens,
    get_model_info,
    register_prompt_template,
    validate_environment,
    check_valid_key,
    get_llm_provider,
    register_model,
    encode,
    decode,
    _calculate_retry_after,
    _should_retry,
    get_secret,
)
from .llms.huggingface_restapi import HuggingfaceConfig
from .llms.anthropic import AnthropicConfig
from .llms.replicate import ReplicateConfig
from .llms.cohere import CohereConfig
from .llms.ai21 import AI21Config
from .llms.together_ai import TogetherAIConfig
from .llms.cloudflare import CloudflareConfig
from .llms.palm import PalmConfig
from .llms.gemini import GeminiConfig
from .llms.nlp_cloud import NLPCloudConfig
from .llms.aleph_alpha import AlephAlphaConfig
from .llms.petals import PetalsConfig
from .llms.vertex_ai import VertexAIConfig
from .llms.sagemaker import SagemakerConfig
from .llms.ollama import OllamaConfig
from .llms.maritalk import MaritTalkConfig
from .llms.bedrock import (
    AmazonTitanConfig,
    AmazonAI21Config,
    AmazonAnthropicConfig,
    AmazonCohereConfig,
    AmazonLlamaConfig,
)
from .llms.openai import OpenAIConfig, OpenAITextCompletionConfig
from .llms.azure import AzureOpenAIConfig, AzureOpenAIError
from .main import *  # type: ignore
from .integrations import *
from .exceptions import (
    AuthenticationError,
    InvalidRequestError,
    BadRequestError,
    NotFoundError,
    RateLimitError,
    ServiceUnavailableError,
    OpenAIError,
    ContextWindowExceededError,
    ContentPolicyViolationError,
    BudgetExceededError,
    APIError,
    Timeout,
    APIConnectionError,
    APIResponseValidationError,
    UnprocessableEntityError,
)
from .budget_manager import BudgetManager
from .proxy.proxy_cli import run_server
from .router import Router<|MERGE_RESOLUTION|>--- conflicted
+++ resolved
@@ -166,12 +166,6 @@
 
 
 def get_model_cost_map(url: str):
-<<<<<<< HEAD
-=======
-    verbose_logger.debug(
-        f"os.getenv('LITELLM_LOCAL_MODEL_COST_MAP', False): {os.getenv('LITELLM_LOCAL_MODEL_COST_MAP', False)}"
-    )
->>>>>>> cdca9422
     if (
         os.getenv("LITELLM_LOCAL_MODEL_COST_MAP", False) == True
         or os.getenv("LITELLM_LOCAL_MODEL_COST_MAP", False) == "True"
